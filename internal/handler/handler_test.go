--- conflicted
+++ resolved
@@ -3,11 +3,7 @@
 import (
 	"bytes"
 	"context"
-<<<<<<< HEAD
-	"encoding/json"
-=======
 	"errors"
->>>>>>> 3914990e
 	"net/http"
 	"net/http/httptest"
 	"testing"
@@ -15,108 +11,9 @@
 	"github.com/InQaaaaGit/trunc_url.git/internal/config"
 	"github.com/InQaaaaGit/trunc_url.git/internal/service"
 	"github.com/go-chi/chi/v5"
-	"github.com/stretchr/testify/assert"
-	"github.com/stretchr/testify/require"
 )
 
 type mockURLService struct {
-<<<<<<< HEAD
-	urls map[string]string
-}
-
-func (m *mockURLService) CreateShortURL(url string) (string, error) {
-	return "testID", nil
-}
-
-func (m *mockURLService) GetOriginalURL(shortID string) (string, bool) {
-	url, exists := m.urls[shortID]
-	return url, exists
-}
-
-func TestHandleShortenURL(t *testing.T) {
-	tests := []struct {
-		name           string
-		requestBody    interface{}
-		expectedStatus int
-		expectedResult string
-	}{
-		{
-			name: "Valid URL",
-			requestBody: map[string]string{
-				"url": "https://practicum.yandex.ru",
-			},
-			expectedStatus: http.StatusCreated,
-			expectedResult: "http://localhost:8080/testID",
-		},
-		{
-			name: "Empty URL",
-			requestBody: map[string]string{
-				"url": "",
-			},
-			expectedStatus: http.StatusBadRequest,
-		},
-		{
-			name:           "Invalid JSON",
-			requestBody:    "invalid json",
-			expectedStatus: http.StatusBadRequest,
-		},
-	}
-
-	cfg := &config.Config{
-		BaseURL: "http://localhost:8080",
-	}
-
-	for _, tt := range tests {
-		t.Run(tt.name, func(t *testing.T) {
-			handler := NewHandler(&mockURLService{}, cfg)
-
-			var body []byte
-			if str, ok := tt.requestBody.(string); ok {
-				body = []byte(str)
-			} else {
-				body, _ = json.Marshal(tt.requestBody)
-			}
-
-			req := httptest.NewRequest(http.MethodPost, "/api/shorten", bytes.NewBuffer(body))
-			req.Header.Set("Content-Type", "application/json")
-			w := httptest.NewRecorder()
-
-			handler.HandleShortenURL(w, req)
-
-			assert.Equal(t, tt.expectedStatus, w.Code)
-
-			if tt.expectedStatus == http.StatusCreated {
-				var response ShortenResponse
-				err := json.NewDecoder(w.Body).Decode(&response)
-				require.NoError(t, err)
-				assert.Equal(t, tt.expectedResult, response.Result)
-			}
-		})
-	}
-}
-
-func TestHandleShortenURLInvalidMethod(t *testing.T) {
-	handler := NewHandler(&mockURLService{}, &config.Config{})
-	req := httptest.NewRequest(http.MethodGet, "/api/shorten", nil)
-	w := httptest.NewRecorder()
-
-	handler.HandleShortenURL(w, req)
-
-	assert.Equal(t, http.StatusMethodNotAllowed, w.Code)
-}
-
-func TestHandleShortenURLInvalidContentType(t *testing.T) {
-	handler := NewHandler(&mockURLService{}, &config.Config{})
-	req := httptest.NewRequest(http.MethodPost, "/api/shorten", nil)
-	req.Header.Set("Content-Type", "text/plain")
-	w := httptest.NewRecorder()
-
-	handler.HandleShortenURL(w, req)
-
-	assert.Equal(t, http.StatusBadRequest, w.Code)
-}
-
-=======
 	createShortURLFunc func(url string) (string, error)
 	getOriginalURLFunc func(shortID string) (string, error)
 }
@@ -129,7 +26,6 @@
 	return m.getOriginalURLFunc(shortID)
 }
 
->>>>>>> 3914990e
 func TestHandleCreateURL(t *testing.T) {
 	tests := []struct {
 		name           string
@@ -141,14 +37,6 @@
 		expectedBody   string
 	}{
 		{
-<<<<<<< HEAD
-			name:           "Valid POST request",
-			method:         http.MethodPost,
-			contentType:    "text/plain",
-			body:           "https://example.com",
-			expectedStatus: http.StatusCreated,
-			expectedBody:   "http://localhost:8080/testID",
-=======
 			name:        "Valid URL",
 			method:      http.MethodPost,
 			contentType: "text/plain",
@@ -160,20 +48,15 @@
 			},
 			expectedStatus: http.StatusCreated,
 			expectedBody:   "http://localhost:8080/abc123",
->>>>>>> 3914990e
 		},
 		{
 			name:           "Invalid Method",
 			method:         http.MethodGet,
 			contentType:    "text/plain",
 			body:           "https://example.com",
-<<<<<<< HEAD
-			expectedStatus: http.StatusMethodNotAllowed,
-=======
 			mockService:    &mockURLService{},
 			expectedStatus: http.StatusMethodNotAllowed,
 			expectedBody:   "Method not allowed\n",
->>>>>>> 3914990e
 		},
 		{
 			name:           "Invalid Content-Type",
@@ -182,10 +65,7 @@
 			body:           "https://example.com",
 			mockService:    &mockURLService{},
 			expectedStatus: http.StatusBadRequest,
-<<<<<<< HEAD
-=======
 			expectedBody:   "Invalid Content-Type\n",
->>>>>>> 3914990e
 		},
 		{
 			name:           "Empty URL",
@@ -194,8 +74,6 @@
 			body:           "",
 			mockService:    &mockURLService{},
 			expectedStatus: http.StatusBadRequest,
-<<<<<<< HEAD
-=======
 			expectedBody:   "Empty URL\n",
 		},
 		{
@@ -210,7 +88,6 @@
 			},
 			expectedStatus: http.StatusInternalServerError,
 			expectedBody:   "Internal server error\n",
->>>>>>> 3914990e
 		},
 	}
 
@@ -220,25 +97,13 @@
 
 	for _, tt := range tests {
 		t.Run(tt.name, func(t *testing.T) {
-<<<<<<< HEAD
-			handler := NewHandler(&mockURLService{}, cfg)
-=======
 			cfg := &config.Config{BaseURL: "http://localhost:8080"}
 			h := NewHandler(tt.mockService, cfg)
->>>>>>> 3914990e
 
 			req := httptest.NewRequest(tt.method, "/", bytes.NewBufferString(tt.body))
 			req.Header.Set("Content-Type", tt.contentType)
 			w := httptest.NewRecorder()
 
-<<<<<<< HEAD
-			handler.HandleCreateURL(w, req)
-
-			assert.Equal(t, tt.expectedStatus, w.Code)
-
-			if tt.expectedStatus == http.StatusCreated {
-				assert.Equal(t, tt.expectedBody, w.Body.String())
-=======
 			h.HandleCreateURL(w, req)
 
 			if w.Code != tt.expectedStatus {
@@ -247,7 +112,6 @@
 
 			if w.Body.String() != tt.expectedBody {
 				t.Errorf("expected body %q, got %q", tt.expectedBody, w.Body.String())
->>>>>>> 3914990e
 			}
 		})
 	}
@@ -255,38 +119,6 @@
 
 func TestHandleRedirect(t *testing.T) {
 	tests := []struct {
-<<<<<<< HEAD
-		name             string
-		method           string
-		path             string
-		expectedStatus   int
-		expectedLocation string
-	}{
-		{
-			name:             "Valid redirect",
-			method:           http.MethodGet,
-			path:             "/testID",
-			expectedStatus:   http.StatusTemporaryRedirect,
-			expectedLocation: "https://example.com",
-		},
-		{
-			name:           "Invalid method",
-			method:         http.MethodPost,
-			path:           "/testID",
-			expectedStatus: http.StatusMethodNotAllowed,
-		},
-		{
-			name:           "URL not found",
-			method:         http.MethodGet,
-			path:           "/nonexistent",
-			expectedStatus: http.StatusNotFound,
-		},
-		{
-			name:           "Empty short ID",
-			method:         http.MethodGet,
-			path:           "/",
-			expectedStatus: http.StatusBadRequest,
-=======
 		name           string
 		shortID        string
 		mockService    service.URLService
@@ -321,7 +153,6 @@
 			},
 			expectedStatus: http.StatusNotFound,
 			expectedURL:    "",
->>>>>>> 3914990e
 		},
 	}
 
@@ -331,28 +162,6 @@
 
 	for _, tt := range tests {
 		t.Run(tt.name, func(t *testing.T) {
-<<<<<<< HEAD
-			mockService := &mockURLService{
-				urls: map[string]string{
-					"testID": "https://example.com",
-				},
-			}
-			handler := NewHandler(mockService, cfg)
-
-			req := httptest.NewRequest(tt.method, tt.path, nil)
-			ctx := chi.NewRouteContext()
-			ctx.URLParams.Add("shortID", tt.path[1:])
-			req = req.WithContext(context.WithValue(req.Context(), chi.RouteCtxKey, ctx))
-
-			w := httptest.NewRecorder()
-
-			handler.HandleRedirect(w, req)
-
-			assert.Equal(t, tt.expectedStatus, w.Code)
-
-			if tt.expectedStatus == http.StatusTemporaryRedirect {
-				assert.Equal(t, tt.expectedLocation, w.Header().Get("Location"))
-=======
 			cfg := &config.Config{BaseURL: "http://localhost:8080"}
 			h := NewHandler(tt.mockService, cfg)
 
@@ -372,7 +181,6 @@
 
 			if tt.expectedURL != "" && w.Header().Get("Location") != tt.expectedURL {
 				t.Errorf("expected Location header %q, got %q", tt.expectedURL, w.Header().Get("Location"))
->>>>>>> 3914990e
 			}
 		})
 	}

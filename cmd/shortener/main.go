package main

import (
	"log"
	"net/http"
	"time"

	"github.com/InQaaaaGit/trunc_url.git/internal/config"
	"github.com/InQaaaaGit/trunc_url.git/internal/handler"
	"github.com/InQaaaaGit/trunc_url.git/internal/middleware"
	"github.com/InQaaaaGit/trunc_url.git/internal/service"
	"github.com/go-chi/chi/v5"
	"go.uber.org/zap"
)

func main() {
	// Инициализация конфигурации
	cfg := config.NewConfig()

	// Инициализация логгера
	logger, err := zap.NewProduction()
	if err != nil {
		log.Fatalf("Failed to initialize logger: %v", err)
	}
	defer logger.Sync()

	// Инициализация сервисов и обработчиков
	urlService := service.NewURLService()
	handler := handler.NewHandler(urlService, cfg)

	// Создание роутера
	r := chi.NewRouter()

	// Применение middleware логирования
	r.Use(middleware.LoggerMiddleware(logger))

	// Регистрация маршрутов
	r.Post("/", handler.HandleCreateURL)
	r.Get("/{shortID}", handler.HandleRedirect)

<<<<<<< HEAD
	// Запуск сервера
	logger.Info("Starting server", zap.String("address", cfg.ServerAddress))
	if err := http.ListenAndServe(cfg.ServerAddress, r); err != nil {
		logger.Fatal("Server failed to start", zap.Error(err))
=======
	server := &http.Server{
		Addr:         cfg.ServerAddress,
		Handler:      r,
		ReadTimeout:  10 * time.Second,
		WriteTimeout: 10 * time.Second,
		IdleTimeout:  120 * time.Second,
	}

	log.Printf("Сервер запускается на %s\n", cfg.ServerAddress)
	if err := server.ListenAndServe(); err != nil {
		log.Fatal(err)
>>>>>>> 95e250fc
	}
}<|MERGE_RESOLUTION|>--- conflicted
+++ resolved
@@ -38,12 +38,6 @@
 	r.Post("/", handler.HandleCreateURL)
 	r.Get("/{shortID}", handler.HandleRedirect)
 
-<<<<<<< HEAD
-	// Запуск сервера
-	logger.Info("Starting server", zap.String("address", cfg.ServerAddress))
-	if err := http.ListenAndServe(cfg.ServerAddress, r); err != nil {
-		logger.Fatal("Server failed to start", zap.Error(err))
-=======
 	server := &http.Server{
 		Addr:         cfg.ServerAddress,
 		Handler:      r,
@@ -52,9 +46,9 @@
 		IdleTimeout:  120 * time.Second,
 	}
 
-	log.Printf("Сервер запускается на %s\n", cfg.ServerAddress)
-	if err := server.ListenAndServe(); err != nil {
-		log.Fatal(err)
->>>>>>> 95e250fc
+	// Запуск сервера
+	logger.Info("Starting server", zap.String("address", cfg.ServerAddress))
+	if err := http.ListenAndServe(cfg.ServerAddress, r); err != nil {
+		logger.Fatal("Server failed to start", zap.Error(err))
 	}
 }